"use client"

import Link from "next/link"
import { usePathname } from "next/navigation"
import { cn } from "@/lib/utils"
import { Badge } from "@/components/ui/badge"
import { Button } from "@/components/ui/button"
import { useSidebar } from "@/components/sidebar-provider"
import {
  DropdownMenu,
  DropdownMenuContent,
  DropdownMenuItem,
  DropdownMenuLabel,
  DropdownMenuSeparator,
  DropdownMenuTrigger,
} from "@/components/ui/dropdown-menu"
import {
  LayoutDashboard,
  FileText,
  Database,
  Settings,
  MessageCircle,
  Bot,
  Upload,
  Shield,
  ChevronDown,
  Users,
  Wallet,
  TrendingUp,
  Activity,
  Vote,
  Zap,
<<<<<<< HEAD
  FlaskConical
=======
  Menu
>>>>>>> 2a8b1cf0
} from "lucide-react"

export function MainNav() {
  const pathname = usePathname()
  const { toggle } = useSidebar()

  const navItems = [
    {
      title: "Dashboard",
      href: "/dashboard",
      icon: LayoutDashboard,
      description: "DAO overview and analytics"
    },
    {
      title: "DAO Governance",
      icon: Shield,
      description: "Decentralized governance tools",
      items: [
        {
          title: "Proposals",
          href: "/governance",
          icon: Vote,
          description: "Create and vote on proposals",
          badge: "New"
        },
        {
          title: "Members",
          href: "/dashboard?tab=members",
          icon: Users,
          description: "View and manage DAO members"
        },
        {
          title: "Treasury",
          href: "/dashboard?tab=treasury",
          icon: Wallet,
          description: "DAO treasury and funding"
        },
        {
          title: "Admin Panel",
          href: "/dashboard?tab=admin",
          icon: Settings,
          description: "Administrative controls"
        }
      ]
    },
    {
      title: "Data & Research",
      icon: Database,
      description: "IoT data and research tools",
      items: [
        {
          title: "Data Management",
          href: "/iot", 
          icon: Database,
          description: "Submit and manage IoT sensor data"
        },
        {
          title: "Shelf Life Predictor",
          href: "/shelf-life",
          icon: FlaskConical,
          description: "Predict biological sample shelf life",
          badge: "New"
        },
        {
          title: "Data Records",
          href: "/dashboard?tab=data",
          icon: TrendingUp,
          description: "View data submissions and alerts"
        },
        {
          title: "Analytics",
          href: "/dashboard?tab=overview",
          icon: Activity,
          description: "Data analytics and insights"
        }
      ]
    },
    {
      title: "AI Tools",
      icon: Bot,
      description: "AI-powered research tools",
      items: [
        {
          title: "Chat Assistant",
          href: "/chat",
          icon: MessageCircle,
          description: "AI research assistant"
        },
        {
          title: "AI Assistant",
          href: "/assistant",
          icon: Bot,
          description: "Advanced AI tools and analysis"
        }
      ]
    },
    {
      title: "Files",
      href: "/files",
      icon: Upload,
      description: "File sharing and collaboration"
    }
  ]

  const renderNavItem = (item: any) => {
    if (item.items) {
      return (
        <DropdownMenu key={item.title}>
          <DropdownMenuTrigger asChild>
            <Button 
              variant="ghost" 
              className={cn(
                "flex items-center gap-2 px-3 py-2 text-sm font-medium transition-colors hover:text-primary",
                item.items.some((subItem: any) => pathname.startsWith(subItem.href.split('?')[0])) 
                  ? "text-primary" 
                  : "text-muted-foreground"
              )}
            >
              <item.icon className="h-4 w-4" />
              {item.title}
              <ChevronDown className="h-3 w-3" />
            </Button>
          </DropdownMenuTrigger>
          <DropdownMenuContent align="start" className="w-64">
            <DropdownMenuLabel className="flex items-center gap-2">
              <item.icon className="h-4 w-4" />
              {item.title}
            </DropdownMenuLabel>
            <DropdownMenuSeparator />
            {item.items.map((subItem: any) => (
              <DropdownMenuItem key={subItem.href} asChild>
                <Link
                  href={subItem.href} 
                  className={cn(
                    "flex items-center gap-2 w-full cursor-pointer",
                    pathname === subItem.href.split('?')[0] && "bg-muted"
                  )}
                >
                  <subItem.icon className="h-4 w-4" />
                  <div className="flex flex-col flex-1">
                    <div className="flex items-center gap-2">
                      <span className="font-medium">{subItem.title}</span>
                      {subItem.badge && (
                        <Badge variant="secondary" className="text-xs">
                          {subItem.badge}
                        </Badge>
                      )}
                    </div>
                    <span className="text-xs text-muted-foreground">
                      {subItem.description}
                    </span>
                  </div>
                </Link>
              </DropdownMenuItem>
            ))}
          </DropdownMenuContent>
        </DropdownMenu>
      )
    }

    return (
      <Link
        key={item.href}
        href={item.href}
        className={cn(
          "flex items-center gap-2 px-3 py-2 text-sm font-medium transition-colors hover:text-primary",
          pathname === item.href ? "text-primary" : "text-muted-foreground"
        )}
      >
        <item.icon className="h-4 w-4" />
        {item.title}
        {item.badge && (
          <Badge variant="secondary" className="ml-1 px-1.5 py-0.5 text-xs">
            {item.badge}
          </Badge>
        )}
      </Link>
    )
  }

  return (
    <div className="flex items-center w-full">
      {/* Mobile Menu Toggle */}
      <Button variant="ghost" size="icon" className="md:hidden mr-2" onClick={toggle}>
        <Menu className="h-5 w-5" />
        <span className="sr-only">Toggle menu</span>
      </Button>

      {/* Logo */}
      <Link href="/" className="flex items-center gap-2">
        <div className="h-8 w-8 rounded-lg bg-gradient-to-br from-blue-600 to-purple-600 flex items-center justify-center">
          <Zap className="h-4 w-4 text-white" />
        </div>
        <span className="font-bold gradient-text">LabShareDAO</span>
      </Link>

      {/* Navigation Items */}
      <nav className="hidden md:flex items-center gap-1 ml-6">
        {navItems.map(renderNavItem)}
      </nav>

      {/* Status Indicators */}
      <div className="hidden lg:flex items-center gap-2 ml-auto">
        <Badge variant="outline" className="gap-1">
          <Activity className="h-3 w-3" />
          <span className="text-xs">Testnet</span>
        </Badge>
        <div className="flex items-center gap-1.5">
          <div className="h-2 w-2 rounded-full bg-green-500 animate-pulse" />
          <span className="text-xs text-muted-foreground">Live</span>
        </div>
      </div>
    </div>
  )
}<|MERGE_RESOLUTION|>--- conflicted
+++ resolved
@@ -30,11 +30,8 @@
   Activity,
   Vote,
   Zap,
-<<<<<<< HEAD
-  FlaskConical
-=======
+  FlaskConical,
   Menu
->>>>>>> 2a8b1cf0
 } from "lucide-react"
 
 export function MainNav() {
