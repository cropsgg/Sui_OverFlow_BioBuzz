--- conflicted
+++ resolved
@@ -13,10 +13,8 @@
 import { AnimatedGradientBackground } from "@/components/animated-gradient-background"
 import { ClientLoadingScreen } from "@/components/client-loading-screen"
 import { BlockchainProvider } from "@/blockchain/provider"
-<<<<<<< HEAD
 import { AuthProvider } from "@/lib/auth-context"
-=======
->>>>>>> 4f9b6d6f
+
 import Script from "next/script"
 
 // Configure Inter font with proper display settings
@@ -42,11 +40,7 @@
       <head>
         {/* Remove the custom font preload that was causing errors */}
       </head>
-<<<<<<< HEAD
       <body suppressHydrationWarning className={inter.className}>
-=======
-      <body className={inter.className}>
->>>>>>> 4f9b6d6f
         {/* Script to detect wallet provider and console log it */}
         <Script id="detect-wallet" strategy="afterInteractive">
           {`
@@ -74,7 +68,6 @@
         
         <ThemeProvider attribute="class" defaultTheme="dark" enableSystem disableTransitionOnChange>
           <ClientLoadingScreen />
-<<<<<<< HEAD
           <AuthProvider>
             <BlockchainProvider>
               <SidebarProvider>
@@ -96,27 +89,6 @@
               </SidebarProvider>
             </BlockchainProvider>
           </AuthProvider>
-=======
-          <BlockchainProvider>
-            <SidebarProvider>
-              <AnimatedGradientBackground />
-              <ParticlesBackground />
-              <div className="flex min-h-screen flex-col">
-                <header className="sticky top-0 z-40 border-b border-border/40 bg-background/60 backdrop-blur-xl supports-[backdrop-filter]:bg-background/30">
-                  <div className="container flex h-16 items-center justify-between py-4">
-                    <MainNav />
-                    <div className="flex items-center gap-4">
-                      <WalletConnect />
-                      <UserNav />
-                    </div>
-                  </div>
-                </header>
-                <MobileSidebar />
-                <main className="flex-1">{children}</main>
-              </div>
-            </SidebarProvider>
-          </BlockchainProvider>
->>>>>>> 4f9b6d6f
           <Toaster />
         </ThemeProvider>
       </body>
